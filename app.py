<<<<<<< HEAD
import streamlit as st

def main():
    st.title("Welcome to the Music AI App")
    st.write("This app uses AI to generate music based on your preferences.")
=======
"""
Music-Evolving AI Web App with Reward System
A Streamlit application for generating music with AI and gamification features.
"""

import io
import json
import random
from datetime import datetime, timedelta
from typing import Dict, List, Tuple, Optional

import matplotlib.pyplot as plt
import streamlit as st
import torch
from torch import nn, optim
from midiutil import MIDIFile
from pydub import AudioSegment

# ============================================================================
# REWARD SYSTEM CLASSES AND FUNCTIONS
# ============================================================================

class Achievement:
    """Represents an achievement that can be unlocked."""

    def __init__(self, achievement_id: str, name: str, description: str,
                 icon: str, criteria_type: str, criteria_value: int):
        self.id = achievement_id
        self.name = name
        self.description = description
        self.icon = icon
        self.criteria_type = criteria_type
        self.criteria_value = criteria_value
        self.unlocked = False
        self.unlock_date = None


class SillyTitle:
    """Represents a silly title that users can unlock and display."""

    def __init__(self, title_id: str, title: str, unlock_condition: str):
        self.id = title_id
        self.title = title
        self.unlock_condition = unlock_condition
        self.unlocked = False


class VirtualCollectible:
    """Represents a virtual badge or sticker."""

    def __init__(self, collectible_id: str, name: str, emoji: str, rarity: str):
        self.id = collectible_id
        self.name = name
        self.emoji = emoji
        self.rarity = rarity  # common, rare, epic, legendary


class RewardSystem:
    """Manages the reward system including achievements, titles, and collectibles."""

    def __init__(self):
        self.achievements = self._initialize_achievements()
        self.titles = self._initialize_titles()
        self.collectibles = self._initialize_collectibles()
        self.fun_rewards = [
            "🎵 Music Joke: Why did the music note go to school? To get a little sharper!",
            "🎹 Trivia: The first computer-generated music was created in 1951!",
            "🎸 Fun Fact: The longest guitar solo ever recorded lasted 24 hours!",
            "🎼 Tip: Try experimenting with different keys to create unique moods!",
            "🎺 Quote: 'Music is the universal language of mankind.' - Henry Wadsworth Longfellow",
            "🥁 Did you know? The fastest drummer can hit 1,208 beats per minute!",
            "🎻 Challenge: Try creating a track in a genre you've never explored!",
            "🎤 Wisdom: Every great musician started as a beginner. Keep creating!"
        ]

    def _initialize_achievements(self) -> List[Achievement]:
        """Initialize all available achievements."""
        return [
            Achievement("first_track", "First Track Created",
                       "Create your very first music track", "🎵", "tracks_created", 1),
            Achievement("track_master", "Track Master",
                       "Create 10 music tracks", "🎼", "tracks_created", 10),
            Achievement("genre_explorer", "Genre Explorer",
                       "Try all 4 different genres", "🌍", "genres_explored", 4),
            Achievement("key_crusher", "Key Crusher",
                       "Experiment with 5 different keys", "🎹", "keys_used", 5),
            Achievement("mode_mixer", "Mode Mixer",
                       "Try all available modes", "🎚️", "modes_used", 3),
            Achievement("emotion_artist", "Emotion Artist",
                       "Express all emotions through music", "🎭", "emotions_used", 3),
            Achievement("daily_creator", "Daily Creator",
                       "Create music on consecutive days", "📅", "daily_streak", 3),
            Achievement("generation_guru", "Generation Guru",
                       "Use 100 generations in a single track", "⚡", "max_generations", 100),
        ]

    def _initialize_titles(self) -> List[SillyTitle]:
        """Initialize all available silly titles."""
        return [
            SillyTitle("lofi_legend", "Lofi Legend 🎧", "Create 5 tracks"),
            SillyTitle("melody_maestro", "Melody Maestro 🎼", "Create 10 tracks"),
            SillyTitle("key_commander", "Key Commander 🎹", "Use all 7 keys"),
            SillyTitle("genre_genius", "Genre Genius 🧠", "Try all genres"),
            SillyTitle("emotion_explorer", "Emotion Explorer 🎭", "Use all emotions"),
            SillyTitle("beat_baron", "Beat Baron 👑", "Create 20 tracks"),
            SillyTitle("harmony_hero", "Harmony Hero 🦸", "Create 50 tracks"),
            SillyTitle("rhythm_royalty", "Rhythm Royalty 👸", "Create 100 tracks"),
        ]

    def _initialize_collectibles(self) -> List[VirtualCollectible]:
        """Initialize all available virtual collectibles."""
        return [
            VirtualCollectible("note_sticker", "Musical Note", "🎵", "common"),
            VirtualCollectible("star_badge", "Rising Star", "⭐", "common"),
            VirtualCollectible("fire_badge", "On Fire", "🔥", "rare"),
            VirtualCollectible("trophy_badge", "Trophy", "🏆", "rare"),
            VirtualCollectible("crown_badge", "Crown Jewel", "👑", "epic"),
            VirtualCollectible("diamond_badge", "Diamond", "💎", "epic"),
            VirtualCollectible("unicorn_badge", "Unicorn", "🦄", "legendary"),
            VirtualCollectible("rocket_badge", "Rocket", "🚀", "legendary"),
        ]

    def get_random_fun_reward(self) -> str:
        """Return a random fun reward."""
        return random.choice(self.fun_rewards)

    def check_and_unlock_achievements(self, user_stats: Dict) -> List[Achievement]:
        """Check if any achievements should be unlocked based on user stats."""
        newly_unlocked = []

        for achievement in self.achievements:
            if not achievement.unlocked:
                if self._check_achievement_criteria(achievement, user_stats):
                    achievement.unlocked = True
                    achievement.unlock_date = datetime.now()
                    newly_unlocked.append(achievement)

        return newly_unlocked

    def _check_achievement_criteria(self, achievement: Achievement,
                                   user_stats: Dict) -> bool:
        """Check if achievement criteria is met."""
        stat_value = user_stats.get(achievement.criteria_type, 0)
        return stat_value >= achievement.criteria_value

    def check_and_unlock_titles(self, user_stats: Dict) -> List[SillyTitle]:
        """Check if any titles should be unlocked."""
        newly_unlocked = []

        for title in self.titles:
            if not title.unlocked:
                if self._check_title_criteria(title, user_stats):
                    title.unlocked = True
                    newly_unlocked.append(title)

        return newly_unlocked

    def _check_title_criteria(self, title: SillyTitle, user_stats: Dict) -> bool:
        """Check if title criteria is met."""
        tracks = user_stats.get("tracks_created", 0)
        keys = user_stats.get("keys_used", 0)
        genres = user_stats.get("genres_explored", 0)
        emotions = user_stats.get("emotions_used", 0)

        # Simple criteria mapping
        if "5 tracks" in title.unlock_condition:
            return tracks >= 5
        elif "10 tracks" in title.unlock_condition:
            return tracks >= 10
        elif "20 tracks" in title.unlock_condition:
            return tracks >= 20
        elif "50 tracks" in title.unlock_condition:
            return tracks >= 50
        elif "100 tracks" in title.unlock_condition:
            return tracks >= 100
        elif "all 7 keys" in title.unlock_condition:
            return keys >= 7
        elif "all genres" in title.unlock_condition:
            return genres >= 4
        elif "all emotions" in title.unlock_condition:
            return emotions >= 3

        return False

    def award_random_collectible(self) -> Optional[VirtualCollectible]:
        """Award a random collectible based on rarity."""
        # Weighted random selection based on rarity
        weights = {
            "common": 50,
            "rare": 30,
            "epic": 15,
            "legendary": 5
        }

        available = list(self.collectibles)
        rarities = [c.rarity for c in available]
        rarity_weights = [weights[r] for r in rarities]

        if available:
            return random.choices(available, weights=rarity_weights, k=1)[0]
        return None

    def calculate_level(self, total_actions: int) -> int:
        """Calculate user level based on total actions."""
        # Level up every 10 actions
        return min(total_actions // 10, 100)

    def get_progress_to_next_level(self, total_actions: int) -> Tuple[int, int]:
        """Get progress towards next level."""
        current_level = self.calculate_level(total_actions)
        actions_for_current = current_level * 10
        actions_for_next = (current_level + 1) * 10
        progress = total_actions - actions_for_current
        needed = actions_for_next - actions_for_current
        return progress, needed


# ============================================================================
# SESSION STATE INITIALIZATION
# ============================================================================

def initialize_session_state():
    """Initialize session state for user stats and rewards."""
    if 'user_stats' not in st.session_state:
        st.session_state.user_stats = {
            'tracks_created': 0,
            'genres_explored': 0,
            'keys_used': 0,
            'modes_used': 0,
            'emotions_used': 0,
            'daily_streak': 0,
            'max_generations': 0,
            'total_actions': 0,
            'last_login': None,
            'genres_list': set(),
            'keys_list': set(),
            'modes_list': set(),
            'emotions_list': set(),
        }

    if 'reward_system' not in st.session_state:
        st.session_state.reward_system = RewardSystem()

    if 'unlocked_achievements' not in st.session_state:
        st.session_state.unlocked_achievements = []

    if 'unlocked_titles' not in st.session_state:
        st.session_state.unlocked_titles = []

    if 'collected_items' not in st.session_state:
        st.session_state.collected_items = []

    if 'selected_title' not in st.session_state:
        st.session_state.selected_title = None

    if 'rewards_enabled' not in st.session_state:
        st.session_state.rewards_enabled = True

    if 'show_notifications' not in st.session_state:
        st.session_state.show_notifications = []


# ============================================================================
# MUSIC GENERATION FUNCTIONS
# ============================================================================

class MusicLSTM(nn.Module):
    """Simple LSTM model for music generation."""

    def __init__(self, input_size=128, hidden_size=256, output_size=128):
        super().__init__()
        self.hidden_size = hidden_size
        self.lstm = nn.LSTM(input_size, hidden_size, batch_first=True)
        self.fc = nn.Linear(hidden_size, output_size)

    def forward(self, x):
        """Forward pass through the network."""
        lstm_out, _ = self.lstm(x)
        output = self.fc(lstm_out[:, -1, :])
        return output


def generate_individual(melody_notes: List[int], length: int = 32) -> Dict:
    """Generate a random individual for genetic algorithm."""
    return {
        "melody": [(random.choice(melody_notes), 1, 100) for _ in range(length)]
    }


def evolve_music(melody_notes: List[int], generations: int,
                 population_size: int = 20) -> Dict:
    """Evolve music using a simple genetic algorithm."""
    population = [generate_individual(melody_notes) for _ in range(population_size)]

    for _ in range(generations):
        # Fitness: sum of note pitches (simple heuristic)
        population.sort(key=lambda x: sum(n for n, _, _ in x["melody"]), reverse=True)
        # Keep top 50% and generate new individuals for bottom 50%
        survivors = population[:population_size // 2]
        new_individuals = [generate_individual(melody_notes)
                          for _ in range(population_size - len(survivors))]
        population = survivors + new_individuals

    # Return the best individual
    return max(population, key=lambda x: sum(n for n, _, _ in x["melody"]))


def create_midi_from_melody(melody: List[Tuple[int, float, int]],
                            tempo: int = 120) -> io.BytesIO:
    """Create MIDI file from melody data."""
    midi = MIDIFile(1)
    track = 0
    time_offset = 0
    midi.addTempo(track, time_offset, tempo)

    time = 0
    for note, duration, volume in melody:
        midi.addNote(track, 0, note, time, duration, volume)
        time += duration

    midi_buffer = io.BytesIO()
    midi.writeFile(midi_buffer)
    midi_buffer.seek(0)
    return midi_buffer


def visualize_melody(melody: List[Tuple[int, float, int]]) -> plt.Figure:
    """Create a visualization of the melody."""
    fig, ax = plt.subplots(figsize=(12, 4))

    notes = [n for n, _, _ in melody]
    times = list(range(len(notes)))

    ax.plot(times, notes, marker='o', linestyle='-', linewidth=2, markersize=4)
    ax.set_xlabel('Time Step')
    ax.set_ylabel('Note Pitch')
    ax.set_title('Generated Melody Visualization')
    ax.grid(True, alpha=0.3)

    return fig


# ============================================================================
# USER STATS UPDATE FUNCTIONS
# ============================================================================

def update_user_stats(genre: str, key_root: str, mode: str,
                     emotion: str, generations: int):
    """Update user statistics based on actions."""
    stats = st.session_state.user_stats

    # Increment tracks created
    stats['tracks_created'] += 1
    stats['total_actions'] += 1

    # Track unique genres, keys, modes, emotions
    stats['genres_list'].add(genre)
    stats['genres_explored'] = len(stats['genres_list'])

    stats['keys_list'].add(key_root)
    stats['keys_used'] = len(stats['keys_list'])

    stats['modes_list'].add(mode)
    stats['modes_used'] = len(stats['modes_list'])

    stats['emotions_list'].add(emotion)
    stats['emotions_used'] = len(stats['emotions_list'])

    # Update max generations used
    if generations > stats['max_generations']:
        stats['max_generations'] = generations

    # Update daily streak (simplified - would need proper date tracking in production)
    current_date = datetime.now().date()
    if stats['last_login']:
        last_date = stats['last_login']
        if (current_date - last_date).days == 1:
            stats['daily_streak'] += 1
        elif (current_date - last_date).days > 1:
            stats['daily_streak'] = 1
    else:
        stats['daily_streak'] = 1

    stats['last_login'] = current_date


def check_for_rewards():
    """Check and award new rewards based on updated stats."""
    if not st.session_state.rewards_enabled:
        return

    reward_system = st.session_state.reward_system
    stats = st.session_state.user_stats

    # Check for new achievements
    new_achievements = reward_system.check_and_unlock_achievements(stats)
    for achievement in new_achievements:
        st.session_state.unlocked_achievements.append(achievement)
        st.session_state.show_notifications.append({
            'type': 'achievement',
            'data': achievement
        })

    # Check for new titles
    new_titles = reward_system.check_and_unlock_titles(stats)
    for title in new_titles:
        st.session_state.unlocked_titles.append(title)
        st.session_state.show_notifications.append({
            'type': 'title',
            'data': title
        })

    # Random chance for collectible (20% chance)
    if random.random() < 0.2:
        collectible = reward_system.award_random_collectible()
        if collectible:
            st.session_state.collected_items.append(collectible)
            st.session_state.show_notifications.append({
                'type': 'collectible',
                'data': collectible
            })

    # Random chance for fun reward (30% chance)
    if random.random() < 0.3:
        fun_reward = reward_system.get_random_fun_reward()
        st.session_state.show_notifications.append({
            'type': 'fun',
            'data': fun_reward
        })


def display_notifications():
    """Display reward notifications to the user."""
    if st.session_state.show_notifications:
        for notification in st.session_state.show_notifications:
            if notification['type'] == 'achievement':
                achievement = notification['data']
                st.success(f"🏆 Achievement Unlocked: **{achievement.name}** {achievement.icon}\n\n"
                          f"_{achievement.description}_")
            elif notification['type'] == 'title':
                title = notification['data']
                st.success(f"✨ New Title Unlocked: **{title.title}**")
            elif notification['type'] == 'collectible':
                collectible = notification['data']
                st.success(f"🎁 New Collectible: {collectible.emoji} **{collectible.name}** "
                          f"({collectible.rarity.upper()})")
            elif notification['type'] == 'fun':
                st.info(notification['data'])

        # Clear notifications after displaying
        st.session_state.show_notifications = []


# ============================================================================
# UI COMPONENTS
# ============================================================================

def display_profile_dashboard():
    """Display user profile and rewards dashboard."""
    st.header("🎮 Your Profile & Rewards")

    if not st.session_state.rewards_enabled:
        st.info("Rewards system is currently disabled. Enable it in Settings to see "
                "your achievements!")
        return

    stats = st.session_state.user_stats
    reward_system = st.session_state.reward_system

    # User level and progress
    level = reward_system.calculate_level(stats['total_actions'])
    progress, needed = reward_system.get_progress_to_next_level(stats['total_actions'])

    col1, col2, col3 = st.columns(3)

    with col1:
        st.metric("Level", level)
    with col2:
        st.metric("Tracks Created", stats['tracks_created'])
    with col3:
        st.metric("Total Actions", stats['total_actions'])

    # Progress bar to next level
    st.subheader("Progress to Next Level")
    progress_percent = (progress / needed * 100) if needed > 0 else 100
    st.progress(progress / needed if needed > 0 else 1.0)
    st.caption(f"{progress}/{needed} actions ({progress_percent:.1f}%)")

    # Display selected title
    if st.session_state.selected_title:
        st.subheader("Current Title")
        st.write(f"### {st.session_state.selected_title}")

    # Statistics
    st.subheader("📊 Statistics")
    col1, col2 = st.columns(2)

    with col1:
        st.write(f"**Genres Explored:** {stats['genres_explored']}/4")
        st.write(f"**Keys Used:** {stats['keys_used']}/7")
        st.write(f"**Modes Tried:** {stats['modes_used']}/3")

    with col2:
        st.write(f"**Emotions Used:** {stats['emotions_used']}/3")
        st.write(f"**Daily Streak:** {stats['daily_streak']} days")
        st.write(f"**Max Generations:** {stats['max_generations']}")

    # Achievements
    st.subheader("🏆 Achievements")
    unlocked = [a for a in reward_system.achievements if a.unlocked]
    locked = [a for a in reward_system.achievements if not a.unlocked]

    st.write(f"**Unlocked: {len(unlocked)}/{len(reward_system.achievements)}**")

    if unlocked:
        for achievement in unlocked:
            st.success(f"{achievement.icon} **{achievement.name}** - {achievement.description}")

    if locked:
        with st.expander("Show Locked Achievements"):
            for achievement in locked:
                st.write(f"🔒 **{achievement.name}** - {achievement.description}")

    # Titles
    st.subheader("✨ Silly Titles")
    unlocked_titles = [t for t in reward_system.titles if t.unlocked]

    if unlocked_titles:
        st.write("**Your Unlocked Titles:**")
        title_options = [t.title for t in unlocked_titles]
        selected = st.selectbox("Select a title to display",
                               ["None"] + title_options,
                               index=0 if not st.session_state.selected_title
                               else (title_options.index(st.session_state.selected_title) + 1
                                     if st.session_state.selected_title in title_options else 0))

        if selected != "None":
            st.session_state.selected_title = selected
        else:
            st.session_state.selected_title = None

    # Collectibles
    st.subheader("🎁 Virtual Collectibles")
    if st.session_state.collected_items:
        st.write(f"**Collection: {len(st.session_state.collected_items)} items**")

        # Group by rarity
        collectibles_by_rarity = {}
        for item in st.session_state.collected_items:
            if item.rarity not in collectibles_by_rarity:
                collectibles_by_rarity[item.rarity] = []
            collectibles_by_rarity[item.rarity].append(item)

        for rarity in ["legendary", "epic", "rare", "common"]:
            if rarity in collectibles_by_rarity:
                items = collectibles_by_rarity[rarity]
                st.write(f"**{rarity.upper()}:**")
                cols = st.columns(min(len(items), 4))
                for idx, item in enumerate(items):
                    with cols[idx % 4]:
                        st.write(f"{item.emoji} {item.name}")
    else:
        st.info("No collectibles yet! Keep creating music to earn rewards!")


def display_settings():
    """Display settings for customizing the reward system."""
    st.header("⚙️ Settings")

    st.subheader("Reward System")

    rewards_enabled = st.checkbox(
        "Enable Rewards System",
        value=st.session_state.rewards_enabled,
        help="Toggle the reward system on/off for a minimalistic experience"
    )

    if rewards_enabled != st.session_state.rewards_enabled:
        st.session_state.rewards_enabled = rewards_enabled
        if rewards_enabled:
            st.success("Rewards system enabled! 🎉")
        else:
            st.info("Rewards system disabled. You can still create music without distractions.")

    st.subheader("Data Management")

    if st.button("Reset All Progress", type="secondary"):
        if st.button("⚠️ Confirm Reset"):
            # Reset all session state
            for key in list(st.session_state.keys()):
                del st.session_state[key]
            st.rerun()


# ============================================================================
# MAIN APPLICATION
# ============================================================================

def main():
    """Main application function."""
    st.set_page_config(
        page_title="Music-Evolving AI with Rewards",
        page_icon="🎵",
        layout="wide"
    )

    initialize_session_state()

    st.title("🎵 Music-Evolving AI Web App")

    # Display user's selected title if available
    if st.session_state.selected_title and st.session_state.rewards_enabled:
        st.caption(f"Playing as: {st.session_state.selected_title}")

    # Sidebar navigation
    st.sidebar.title("Navigation")
    page = st.sidebar.radio("Go to", ["🎼 Create Music", "🎮 Profile & Rewards", "⚙️ Settings"])

    # Display notifications
    display_notifications()

    if page == "🎼 Create Music":
        display_music_creation_page()
    elif page == "🎮 Profile & Rewards":
        display_profile_dashboard()
    elif page == "⚙️ Settings":
        display_settings()


def display_music_creation_page():
    """Display the music creation interface."""
    st.header("Create Your Music")

    # User inputs
    col1, col2 = st.columns(2)

    with col1:
        genre = st.selectbox("Genre", ["pop", "jazz", "classical", "rock"])
        key_root = st.selectbox("Key Root", ["C", "D", "E", "F", "G", "A", "B"])
        mode = st.selectbox("Mode", ["major", "minor", "dorian"])

    with col2:
        emotion = st.selectbox("Emotion", ["happy", "sad", "suspenseful"])
        generations = st.slider("Generations", 10, 100, 20,
                               help="Higher generations may produce more evolved music")
        tempo = st.slider("Tempo (BPM)", 60, 180, 120)

    if st.button("🎹 Generate Music", type="primary"):
        with st.spinner("🎼 Evolving music..."):
            # Define musical parameters
            root_notes = {"C": 60, "D": 62, "E": 64, "F": 65, "G": 67, "A": 69, "B": 71}
            root = root_notes[key_root]

            scales = {
                "major": [0, 2, 4, 5, 7, 9, 11],
                "minor": [0, 2, 3, 5, 7, 8, 10],
                "dorian": [0, 2, 3, 5, 7, 9, 10]
            }

            melody_notes = [root + i + 12 for i in scales[mode]]

            # Evolve music
            best_individual = evolve_music(melody_notes, generations)

            # Update user stats
            update_user_stats(genre, key_root, mode, emotion, generations)

            # Check for rewards
            check_for_rewards()

            # Visualization
            st.subheader("📊 Melody Visualization")
            fig = visualize_melody(best_individual["melody"])
            st.pyplot(fig)
            plt.close()

            # Create MIDI
            st.subheader("🎵 Your Generated Music")
            midi_buffer = create_midi_from_melody(best_individual["melody"], tempo)

            # Display download button
            st.download_button(
                label="⬇️ Download MIDI",
                data=midi_buffer,
                file_name=f"music_{genre}_{key_root}_{mode}.mid",
                mime="audio/midi"
            )

            st.success("✅ Music generated successfully!")

            # Display quick stats
            if st.session_state.rewards_enabled:
                stats = st.session_state.user_stats
                reward_system = st.session_state.reward_system
                level = reward_system.calculate_level(stats['total_actions'])

                col1, col2, col3 = st.columns(3)
                with col1:
                    st.metric("Your Level", level)
                with col2:
                    st.metric("Total Tracks", stats['tracks_created'])
                with col3:
                    achievements_unlocked = len([a for a in reward_system.achievements
                                                if a.unlocked])
                    st.metric("Achievements",
                             f"{achievements_unlocked}/{len(reward_system.achievements)}")

>>>>>>> 1631874f

if __name__ == "__main__":
    main()<|MERGE_RESOLUTION|>--- conflicted
+++ resolved
@@ -1,10 +1,3 @@
-<<<<<<< HEAD
-import streamlit as st
-
-def main():
-    st.title("Welcome to the Music AI App")
-    st.write("This app uses AI to generate music based on your preferences.")
-=======
 """
 Music-Evolving AI Web App with Reward System
 A Streamlit application for generating music with AI and gamification features.
@@ -712,7 +705,6 @@
                     st.metric("Achievements",
                              f"{achievements_unlocked}/{len(reward_system.achievements)}")
 
->>>>>>> 1631874f
 
 if __name__ == "__main__":
     main()